use approx::{AbsDiffEq, RelativeEq, UlpsEq};
use num::Zero;
use std::fmt;
use std::hash;
#[cfg(feature = "abomonation-serialize")]
use std::io::{Result as IOResult, Write};

#[cfg(feature = "serde-serialize")]
use base::storage::Owned;
#[cfg(feature = "serde-serialize")]
use serde::{Deserialize, Deserializer, Serialize, Serializer};

#[cfg(feature = "abomonation-serialize")]
use abomonation::Abomonation;

use alga::general::Real;

use base::dimension::{U1, U3, U4};
use base::storage::{CStride, RStride};
use base::{Matrix3, MatrixN, MatrixSlice, MatrixSliceMut, Unit, Vector3, Vector4};

use geometry::Rotation;

/// A quaternion. See the type alias `UnitQuaternion = Unit<Quaternion>` for a quaternion
/// that may be used as a rotation.
#[repr(C)]
#[derive(Debug)]
pub struct Quaternion<N: Real> {
    /// This quaternion as a 4D vector of coordinates in the `[ x, y, z, w ]` storage order.
    pub coords: Vector4<N>,
}

#[cfg(feature = "abomonation-serialize")]
impl<N: Real> Abomonation for Quaternion<N>
where Vector4<N>: Abomonation
{
    unsafe fn entomb<W: Write>(&self, writer: &mut W) -> IOResult<()> {
        self.coords.entomb(writer)
    }

    fn extent(&self) -> usize {
        self.coords.extent()
    }

    unsafe fn exhume<'a, 'b>(&'a mut self, bytes: &'b mut [u8]) -> Option<&'b mut [u8]> {
        self.coords.exhume(bytes)
    }
}

impl<N: Real + Eq> Eq for Quaternion<N> {}

impl<N: Real> PartialEq for Quaternion<N> {
    fn eq(&self, rhs: &Self) -> bool {
        self.coords == rhs.coords ||
        // Account for the double-covering of S², i.e. q = -q
        self.as_vector().iter().zip(rhs.as_vector().iter()).all(|(a, b)| *a == -*b)
    }
}

impl<N: Real + hash::Hash> hash::Hash for Quaternion<N> {
    fn hash<H: hash::Hasher>(&self, state: &mut H) {
        self.coords.hash(state)
    }
}

impl<N: Real> Copy for Quaternion<N> {}

impl<N: Real> Clone for Quaternion<N> {
    #[inline]
    fn clone(&self) -> Self {
        Self::from(self.coords.clone())
    }
}

#[cfg(feature = "serde-serialize")]
impl<N: Real> Serialize for Quaternion<N>
where Owned<N, U4>: Serialize
{
    fn serialize<S>(&self, serializer: S) -> Result<S::Ok, S::Error>
    where S: Serializer {
        self.coords.serialize(serializer)
    }
}

#[cfg(feature = "serde-serialize")]
impl<'a, N: Real> Deserialize<'a> for Quaternion<N>
where Owned<N, U4>: Deserialize<'a>
{
    fn deserialize<Des>(deserializer: Des) -> Result<Self, Des::Error>
    where Des: Deserializer<'a> {
        let coords = Vector4::<N>::deserialize(deserializer)?;

        Ok(Self::from(coords))
    }
}

impl<N: Real> Quaternion<N> {
    /// Moves this unit quaternion into one that owns its data.
    #[inline]
    #[deprecated(note = "This method is a no-op and will be removed in a future release.")]
    pub fn into_owned(self) -> Self {
        self
    }

    /// Clones this unit quaternion into one that owns its data.
    #[inline]
    #[deprecated(note = "This method is a no-op and will be removed in a future release.")]
    pub fn clone_owned(&self) -> Self {
        Self::from(self.coords.clone_owned())
    }

    /// Normalizes this quaternion.
    ///
    /// # Example
    /// ```
    /// # #[macro_use] extern crate approx;
    /// # use nalgebra::Quaternion;
    /// let q = Quaternion::new(1.0, 2.0, 3.0, 4.0);
    /// let q_normalized = q.normalize();
    /// relative_eq!(q_normalized.norm(), 1.0);
    /// ```
    #[inline]
    pub fn normalize(&self) -> Self {
        Self::from(self.coords.normalize())
    }

<<<<<<< HEAD
    /// The scalar part of this quaternion.
    #[inline]
    pub fn r(&self) -> N {
        self.coords[3]
    }

    /// The i element of the imaginary part of this quaternion.
    #[inline]
    pub fn i(&self) -> N {
        self.coords[0]
    }

    /// The j element of the imaginary part of this quaternion.
    #[inline]
    pub fn j(&self) -> N {
        self.coords[1]
    }

    /// The k element of the imaginary part of this quaternion.
    #[inline]
    pub fn k(&self) -> N {
        self.coords[2]
    }

    /// The imaginary part of this quaternion.
    #[inline]
    pub fn imag(&self) -> Vector3<N> {
        Vector3::new(self.i(), self.j(), self.k())
=======
    /// The imaginary part of this quaternion.
    #[inline]
    pub fn imag(&self) -> Vector3<N> {
        self.coords.xyz()
>>>>>>> ee85e4ca
    }

    /// The conjugate of this quaternion.
    ///
    /// # Example
    /// ```
    /// # use nalgebra::Quaternion;
    /// let q = Quaternion::new(1.0, 2.0, 3.0, 4.0);
    /// let conj = q.conjugate();
    /// assert!(conj.i == -2.0 && conj.j == -3.0 && conj.k == -4.0 && conj.w == 1.0);
    /// ```
    #[inline]
    pub fn conjugate(&self) -> Self {
<<<<<<< HEAD
        Self::from_parts(self.r(), -self.imag())
=======
        Self::from_parts(self.w, -self.imag())
>>>>>>> ee85e4ca
    }

    /// Inverts this quaternion if it is not zero.
    ///
    /// # Example
    /// ```
    /// # #[macro_use] extern crate approx;
    /// # use nalgebra::Quaternion;
    /// let q = Quaternion::new(1.0, 2.0, 3.0, 4.0);
    /// let inv_q = q.try_inverse();
    ///
    /// assert!(inv_q.is_some());
    /// assert_relative_eq!(inv_q.unwrap() * q, Quaternion::identity());
    ///
    /// //Non-invertible case
    /// let q = Quaternion::new(0.0, 0.0, 0.0, 0.0);
    /// let inv_q = q.try_inverse();
    ///
    /// assert!(inv_q.is_none());
    /// ```
    #[inline]
    pub fn try_inverse(&self) -> Option<Self> {
        let mut res = Self::from(self.coords.clone_owned());

        if res.try_inverse_mut() {
            Some(res)
        } else {
            None
        }
    }

    /// Linear interpolation between two quaternion.
    ///
    /// Computes `self * (1 - t) + other * t`.
    ///
    /// # Example
    /// ```
    /// # use nalgebra::Quaternion;
    /// let q1 = Quaternion::new(1.0, 2.0, 3.0, 4.0);
    /// let q2 = Quaternion::new(10.0, 20.0, 30.0, 40.0);
    ///
    /// assert_eq!(q1.lerp(&q2, 0.1), Quaternion::new(1.9, 3.8, 5.7, 7.6));
    /// ```
    #[inline]
    pub fn lerp(&self, other: &Self, t: N) -> Self {
        self * (N::one() - t) + other * t
    }

    /// The vector part `(i, j, k)` of this quaternion.
    ///
    /// # Example
    /// ```
    /// # use nalgebra::Quaternion;
    /// let q = Quaternion::new(1.0, 2.0, 3.0, 4.0);
    /// assert_eq!(q.vector()[0], 2.0);
    /// assert_eq!(q.vector()[1], 3.0);
    /// assert_eq!(q.vector()[2], 4.0);
    /// ```
    #[inline]
    pub fn vector(&self) -> MatrixSlice<N, U3, U1, RStride<N, U4, U1>, CStride<N, U4, U1>> {
        self.coords.fixed_rows::<U3>(0)
    }

    /// The scalar part `w` of this quaternion.
    ///
    /// # Example
    /// ```
    /// # use nalgebra::Quaternion;
    /// let q = Quaternion::new(1.0, 2.0, 3.0, 4.0);
    /// assert_eq!(q.scalar(), 1.0);
    /// ```
    #[inline]
    pub fn scalar(&self) -> N {
        self.coords[3]
    }

    /// Reinterprets this quaternion as a 4D vector.
    ///
    /// # Example
    /// ```
    /// # use nalgebra::{Vector4, Quaternion};
    /// let q = Quaternion::new(1.0, 2.0, 3.0, 4.0);
    /// // Recall that the quaternion is stored internally as (i, j, k, w)
    /// // while the ::new constructor takes the arguments as (w, i, j, k).
    /// assert_eq!(*q.as_vector(), Vector4::new(2.0, 3.0, 4.0, 1.0));
    /// ```
    #[inline]
    pub fn as_vector(&self) -> &Vector4<N> {
        &self.coords
    }

    /// The norm of this quaternion.
    ///
    /// # Example
    /// ```
    /// # #[macro_use] extern crate approx;
    /// # use nalgebra::Quaternion;
    /// let q = Quaternion::new(1.0, 2.0, 3.0, 4.0);
    /// assert_relative_eq!(q.norm(), 5.47722557, epsilon = 1.0e-6);
    /// ```
    #[inline]
    pub fn norm(&self) -> N {
        self.coords.norm()
    }

    /// A synonym for the norm of this quaternion.
    ///
    /// Aka the length.
    /// This is the same as `.norm()`
    ///
    /// # Example
    /// ```
    /// # #[macro_use] extern crate approx;
    /// # use nalgebra::Quaternion;
    /// let q = Quaternion::new(1.0, 2.0, 3.0, 4.0);
    /// assert_relative_eq!(q.magnitude(), 5.47722557, epsilon = 1.0e-6);
    /// ```
    #[inline]
    pub fn magnitude(&self) -> N {
        self.norm()
    }

    /// The squared norm of this quaternion.
    ///
    /// # Example
    /// ```
    /// # use nalgebra::Quaternion;
    /// let q = Quaternion::new(1.0, 2.0, 3.0, 4.0);
    /// assert_eq!(q.magnitude_squared(), 30.0);
    /// ```
    #[inline]
    pub fn norm_squared(&self) -> N {
        self.coords.norm_squared()
    }

    /// A synonym for the squared norm of this quaternion.
    ///
    /// Aka the squared length.
    /// This is the same as `.norm_squared()`
    ///
    /// # Example
    /// ```
    /// # use nalgebra::Quaternion;
    /// let q = Quaternion::new(1.0, 2.0, 3.0, 4.0);
    /// assert_eq!(q.magnitude_squared(), 30.0);
    /// ```
    #[inline]
    pub fn magnitude_squared(&self) -> N {
        self.norm_squared()
    }

    /// The dot product of two quaternions.
    ///
    /// # Example
    /// ```
    /// # use nalgebra::Quaternion;
    /// let q1 = Quaternion::new(1.0, 2.0, 3.0, 4.0);
    /// let q2 = Quaternion::new(5.0, 6.0, 7.0, 8.0);
    /// assert_eq!(q1.dot(&q2), 70.0);
    /// ```
    #[inline]
    pub fn dot(&self, rhs: &Self) -> N {
        self.coords.dot(&rhs.coords)
    }

    /// The polar decomposition of this quaternion.
    ///
    /// Returns, from left to right: the quaternion norm, the half rotation angle, the rotation
    /// axis. If the rotation angle is zero, the rotation axis is set to `None`.
    ///
    /// # Example
    /// ```
    /// # use std::f32;
    /// # use nalgebra::{Vector3, Quaternion};
    /// let q = Quaternion::new(0.0, 5.0, 0.0, 0.0);
    /// let (norm, half_ang, axis) = q.polar_decomposition();
    /// assert_eq!(norm, 5.0);
    /// assert_eq!(half_ang, f32::consts::FRAC_PI_2);
    /// assert_eq!(axis, Some(Vector3::x_axis()));
    /// ```
    pub fn polar_decomposition(&self) -> (N, N, Option<Unit<Vector3<N>>>) {
        if let Some((q, n)) = Unit::try_new_and_get(*self, N::zero()) {
            if let Some(axis) = Unit::try_new(self.vector().clone_owned(), N::zero()) {
                let angle = q.angle() / ::convert(2.0f64);

                (n, angle, Some(axis))
            } else {
                (n, N::zero(), None)
            }
        } else {
            (N::zero(), N::zero(), None)
        }
    }

    /// Compute the natural logarithm of a quaternion.
    ///
    /// # Example
    /// ```
    /// # #[macro_use] extern crate approx;
    /// # use nalgebra::Quaternion;
    /// let q = Quaternion::new(2.0, 5.0, 0.0, 0.0);
    /// assert_relative_eq!(q.ln(), Quaternion::new(1.683647, 1.190289, 0.0, 0.0), epsilon = 1.0e-6)
    /// ```
    #[inline]
    pub fn ln(&self) -> Self {
        let n = self.norm();
        let v = self.vector();
        let s = self.scalar();

        Self::from_parts(n.ln(), v.normalize() * (s / n).acos())
    }

    /// Compute the exponential of a quaternion.
    ///
    /// # Example
    /// ```
    /// # #[macro_use] extern crate approx;
    /// # use nalgebra::Quaternion;
    /// let q = Quaternion::new(1.683647, 1.190289, 0.0, 0.0);
    /// assert_relative_eq!(q.exp(), Quaternion::new(2.0, 5.0, 0.0, 0.0), epsilon = 1.0e-5)
    /// ```
    #[inline]
    pub fn exp(&self) -> Self {
        self.exp_eps(N::default_epsilon())
    }

    /// Compute the exponential of a quaternion. Returns the identity if the vector part of this quaternion
    /// has a norm smaller than `eps`.
    ///
    /// # Example
    /// ```
    /// # #[macro_use] extern crate approx;
    /// # use nalgebra::Quaternion;
    /// let q = Quaternion::new(1.683647, 1.190289, 0.0, 0.0);
    /// assert_relative_eq!(q.exp_eps(1.0e-6), Quaternion::new(2.0, 5.0, 0.0, 0.0), epsilon = 1.0e-5);
    ///
    /// // Singular case.
    /// let q = Quaternion::new(0.0000001, 0.0, 0.0, 0.0);
    /// assert_eq!(q.exp_eps(1.0e-6), Quaternion::identity());
    /// ```
    #[inline]
    pub fn exp_eps(&self, eps: N) -> Self {
        let v = self.vector();
        let nn = v.norm_squared();

        if nn <= eps * eps {
            Self::identity()
        } else {
            let w_exp = self.scalar().exp();
            let n = nn.sqrt();
            let nv = v * (w_exp * n.sin() / n);

            Self::from_parts(w_exp * n.cos(), nv)
        }
    }

    /// Raise the quaternion to a given floating power.
    ///
    /// # Example
    /// ```
    /// # #[macro_use] extern crate approx;
    /// # use nalgebra::Quaternion;
    /// let q = Quaternion::new(1.0, 2.0, 3.0, 4.0);
    /// assert_relative_eq!(q.powf(1.5), Quaternion::new( -6.2576659, 4.1549037, 6.2323556, 8.3098075), epsilon = 1.0e-6);
    /// ```
    #[inline]
    pub fn powf(&self, n: N) -> Self {
        (self.ln() * n).exp()
    }

    /// Transforms this quaternion into its 4D vector form (Vector part, Scalar part).
    ///
    /// # Example
    /// ```
    /// # use nalgebra::{Quaternion, Vector4};
    /// let mut q = Quaternion::identity();
    /// *q.as_vector_mut() = Vector4::new(1.0, 2.0, 3.0, 4.0);
    /// assert!(q.i == 1.0 && q.j == 2.0 && q.k == 3.0 && q.w == 4.0);
    /// ```
    #[inline]
    pub fn as_vector_mut(&mut self) -> &mut Vector4<N> {
        &mut self.coords
    }

    /// The mutable vector part `(i, j, k)` of this quaternion.
    ///
    /// # Example
    /// ```
    /// # use nalgebra::{Quaternion, Vector4};
    /// let mut q = Quaternion::identity();
    /// {
    ///     let mut v = q.vector_mut();
    ///     v[0] = 2.0;
    ///     v[1] = 3.0;
    ///     v[2] = 4.0;
    /// }
    /// assert!(q.i == 2.0 && q.j == 3.0 && q.k == 4.0 && q.w == 1.0);
    /// ```
    #[inline]
    pub fn vector_mut(
        &mut self,
    ) -> MatrixSliceMut<N, U3, U1, RStride<N, U4, U1>, CStride<N, U4, U1>> {
        self.coords.fixed_rows_mut::<U3>(0)
    }

    /// Replaces this quaternion by its conjugate.
    ///
    /// # Example
    /// ```
    /// # use nalgebra::Quaternion;
    /// let mut q = Quaternion::new(1.0, 2.0, 3.0, 4.0);
    /// q.conjugate_mut();
    /// assert!(q.i == -2.0 && q.j == -3.0 && q.k == -4.0 && q.w == 1.0);
    /// ```
    #[inline]
    pub fn conjugate_mut(&mut self) {
        self.coords[0] = -self.coords[0];
        self.coords[1] = -self.coords[1];
        self.coords[2] = -self.coords[2];
    }

    /// Inverts this quaternion in-place if it is not zero.
    ///
    /// # Example
    /// ```
    /// # #[macro_use] extern crate approx;
    /// # use nalgebra::Quaternion;
    /// let mut q = Quaternion::new(1.0, 2.0, 3.0, 4.0);
    ///
    /// assert!(q.try_inverse_mut());
    /// assert_relative_eq!(q * Quaternion::new(1.0, 2.0, 3.0, 4.0), Quaternion::identity());
    ///
    /// //Non-invertible case
    /// let mut q = Quaternion::new(0.0, 0.0, 0.0, 0.0);
    /// assert!(!q.try_inverse_mut());
    /// ```
    #[inline]
    pub fn try_inverse_mut(&mut self) -> bool {
        let norm_squared = self.norm_squared();

        if relative_eq!(&norm_squared, &N::zero()) {
            false
        } else {
            self.conjugate_mut();
            self.coords /= norm_squared;

            true
        }
    }

    /// Normalizes this quaternion.
    ///
    /// # Example
    /// ```
    /// # #[macro_use] extern crate approx;
    /// # use nalgebra::Quaternion;
    /// let mut q = Quaternion::new(1.0, 2.0, 3.0, 4.0);
    /// q.normalize_mut();
    /// assert_relative_eq!(q.norm(), 1.0);
    /// ```
    #[inline]
    pub fn normalize_mut(&mut self) -> N {
        self.coords.normalize_mut()
    }

    /// Calculates the wedge product.
    #[inline]
    pub fn wedge(&self, other: &Self) -> Self {
        (self * other - other * self) / ::convert(2.0f64)
    }

    /// Calculates the antiwedge product.
    #[inline]
    pub fn antiwedge(&self, other: &Self) -> Self {
        (self * other + other * self) / ::convert(2.0f64)
    }

    /// Calculates the parallel bisector.
    #[inline]
    pub fn para(&self, other: &Self) -> Self {
        (self - other * self * other) / ::convert(2.0f64)
    }

    /// Calculates the perpendicular bisector.
    #[inline]
    pub fn perp(&self, other: &Self) -> Self {
        (self + other * self * other) / ::convert(2.0f64)
    }

    /// Calculates square.
    #[inline]
    pub fn squared(&self) -> Self {
        self * self
    }

    /// Calculates square root.
    #[inline]
    pub fn sqrt(&self) -> Self {
        self.powf(::convert(0.5))
    }

    /// Calculates the quaternionic cosinus.
    #[inline]
    pub fn cos(&self) -> Self {
        let z = self.imag().magnitude();
        let w = -self.w.sin() * z.sinhc();
        Self::from_parts(self.w.cos() * z.cosh(), self.imag() * w)
    }

    /// Calculates the quaternionic arccosinus.
    #[inline]
    pub fn acos(&self) -> Self {
        let u = Quaternion::from_parts(N::zero(), self.imag().normalize());
        let identity = Quaternion::identity();

        let z = (self + (self.squared() - identity).sqrt()).ln();

        -(u * z)
    }

    /// Calculates the quaternionic sinus.
    #[inline]
    pub fn sin(&self) -> Self {
        let z = self.imag().magnitude();
        let w = self.w.cos() * z.sinhc();
        Self::from_parts(self.w.sin() * z.cosh(), self.imag() * w)
    }

    /// Calculates quaternion arcsinus.
    #[inline]
    pub fn asin(&self) -> Self {
        let u = Quaternion::from_parts(N::zero(), self.imag().normalize());
        let identity = Quaternion::identity();

        let z = ((u * self) + (identity - self.squared()).sqrt()).ln();

        -(u * z)
    }
}

#[test]
fn wedge() {
    let input: Quaternion<f64> = Quaternion::new(1.0, 2.0, 3.0, 4.0);
    let expected: Quaternion<f64> = Quaternion::zero();
    let result = input.wedge(&input);
    assert_eq!(expected, result)
}

#[test]
fn test_sin() {
    let input: Quaternion<f64> = Quaternion::new(1.0, 2.0, 3.0, 4.0);
    let result = input.sin().asin();
    assert!(input.abs_diff_eq(&result, 1.0e-7))
}

impl<N: Real + AbsDiffEq<Epsilon = N>> AbsDiffEq for Quaternion<N> {
    type Epsilon = N;

    #[inline]
    fn default_epsilon() -> Self::Epsilon {
        N::default_epsilon()
    }

    #[inline]
    fn abs_diff_eq(&self, other: &Self, epsilon: Self::Epsilon) -> bool {
        self.as_vector().abs_diff_eq(other.as_vector(), epsilon) ||
        // Account for the double-covering of S², i.e. q = -q
        self.as_vector().iter().zip(other.as_vector().iter()).all(|(a, b)| a.abs_diff_eq(&-*b, epsilon))
    }
}

impl<N: Real + RelativeEq<Epsilon = N>> RelativeEq for Quaternion<N> {
    #[inline]
    fn default_max_relative() -> Self::Epsilon {
        N::default_max_relative()
    }

    #[inline]
    fn relative_eq(
        &self,
        other: &Self,
        epsilon: Self::Epsilon,
        max_relative: Self::Epsilon,
    ) -> bool
    {
        self.as_vector().relative_eq(other.as_vector(), epsilon, max_relative) ||
        // Account for the double-covering of S², i.e. q = -q
        self.as_vector().iter().zip(other.as_vector().iter()).all(|(a, b)| a.relative_eq(&-*b, epsilon, max_relative))
    }
}

impl<N: Real + UlpsEq<Epsilon = N>> UlpsEq for Quaternion<N> {
    #[inline]
    fn default_max_ulps() -> u32 {
        N::default_max_ulps()
    }

    #[inline]
    fn ulps_eq(&self, other: &Self, epsilon: Self::Epsilon, max_ulps: u32) -> bool {
        self.as_vector().ulps_eq(other.as_vector(), epsilon, max_ulps) ||
        // Account for the double-covering of S², i.e. q = -q.
        self.as_vector().iter().zip(other.as_vector().iter()).all(|(a, b)| a.ulps_eq(&-*b, epsilon, max_ulps))
    }
}

impl<N: Real + fmt::Display> fmt::Display for Quaternion<N> {
    fn fmt(&self, f: &mut fmt::Formatter) -> fmt::Result {
        write!(
            f,
            "Quaternion {} − ({}, {}, {})",
            self[3], self[0], self[1], self[2]
        )
    }
}

/// A unit quaternions. May be used to represent a rotation.
pub type UnitQuaternion<N> = Unit<Quaternion<N>>;

impl<N: Real> UnitQuaternion<N> {
    /// Moves this unit quaternion into one that owns its data.
    #[inline]
    #[deprecated(
        note = "This method is unnecessary and will be removed in a future release. Use `.clone()` instead."
    )]
    pub fn into_owned(self) -> Self {
        self
    }

    /// Clones this unit quaternion into one that owns its data.
    #[inline]
    #[deprecated(
        note = "This method is unnecessary and will be removed in a future release. Use `.clone()` instead."
    )]
    pub fn clone_owned(&self) -> Self {
        *self
    }

    /// The rotation angle in [0; pi] of this unit quaternion.
    ///
    /// # Example
    /// ```
    /// # use nalgebra::{Unit, UnitQuaternion, Vector3};
    /// let axis = Unit::new_normalize(Vector3::new(1.0, 2.0, 3.0));
    /// let rot = UnitQuaternion::from_axis_angle(&axis, 1.78);
    /// assert_eq!(rot.angle(), 1.78);
    /// ```
    #[inline]
    pub fn angle(&self) -> N {
        let w = self.quaternion().scalar().abs();

        // Handle inaccuracies that make break `.acos`.
        if w >= N::one() {
            N::zero()
        } else {
            w.acos() * ::convert(2.0f64)
        }
    }

    /// The underlying quaternion.
    ///
    /// Same as `self.as_ref()`.
    ///
    /// # Example
    /// ```
    /// # use nalgebra::{UnitQuaternion, Quaternion};
    /// let axis = UnitQuaternion::identity();
    /// assert_eq!(*axis.quaternion(), Quaternion::new(1.0, 0.0, 0.0, 0.0));
    /// ```
    #[inline]
    pub fn quaternion(&self) -> &Quaternion<N> {
        self.as_ref()
    }

    /// Compute the conjugate of this unit quaternion.
    ///
    /// # Example
    /// ```
    /// # use nalgebra::{Unit, UnitQuaternion, Vector3};
    /// let axis = Unit::new_normalize(Vector3::new(1.0, 2.0, 3.0));
    /// let rot = UnitQuaternion::from_axis_angle(&axis, 1.78);
    /// let conj = rot.conjugate();
    /// assert_eq!(conj, UnitQuaternion::from_axis_angle(&-axis, 1.78));
    /// ```
    #[inline]
    pub fn conjugate(&self) -> Self {
        Self::new_unchecked(self.as_ref().conjugate())
    }

    /// Inverts this quaternion if it is not zero.
    ///
    /// # Example
    /// ```
    /// # use nalgebra::{Unit, UnitQuaternion, Vector3};
    /// let axis = Unit::new_normalize(Vector3::new(1.0, 2.0, 3.0));
    /// let rot = UnitQuaternion::from_axis_angle(&axis, 1.78);
    /// let inv = rot.inverse();
    /// assert_eq!(rot * inv, UnitQuaternion::identity());
    /// assert_eq!(inv * rot, UnitQuaternion::identity());
    /// ```
    #[inline]
    pub fn inverse(&self) -> Self {
        self.conjugate()
    }

    /// The rotation angle needed to make `self` and `other` coincide.
    ///
    /// # Example
    /// ```
    /// # #[macro_use] extern crate approx;
    /// # use nalgebra::{UnitQuaternion, Vector3};
    /// let rot1 = UnitQuaternion::from_axis_angle(&Vector3::y_axis(), 1.0);
    /// let rot2 = UnitQuaternion::from_axis_angle(&Vector3::x_axis(), 0.1);
    /// assert_relative_eq!(rot1.angle_to(&rot2), 1.0045657, epsilon = 1.0e-6);
    /// ```
    #[inline]
    pub fn angle_to(&self, other: &Self) -> N {
        let delta = self.rotation_to(other);
        delta.angle()
    }

    /// The unit quaternion needed to make `self` and `other` coincide.
    ///
    /// The result is such that: `self.rotation_to(other) * self == other`.
    ///
    /// # Example
    /// ```
    /// # #[macro_use] extern crate approx;
    /// # use nalgebra::{UnitQuaternion, Vector3};
    /// let rot1 = UnitQuaternion::from_axis_angle(&Vector3::y_axis(), 1.0);
    /// let rot2 = UnitQuaternion::from_axis_angle(&Vector3::x_axis(), 0.1);
    /// let rot_to = rot1.rotation_to(&rot2);
    /// assert_relative_eq!(rot_to * rot1, rot2, epsilon = 1.0e-6);
    /// ```
    #[inline]
    pub fn rotation_to(&self, other: &Self) -> Self{
        other / self
    }

    /// Linear interpolation between two unit quaternions.
    ///
    /// The result is not normalized.
    ///
    /// # Example
    /// ```
    /// # use nalgebra::{UnitQuaternion, Quaternion};
    /// let q1 = UnitQuaternion::new_normalize(Quaternion::new(1.0, 0.0, 0.0, 0.0));
    /// let q2 = UnitQuaternion::new_normalize(Quaternion::new(0.0, 1.0, 0.0, 0.0));
    /// assert_eq!(q1.lerp(&q2, 0.1), Quaternion::new(0.9, 0.1, 0.0, 0.0));
    /// ```
    #[inline]
    pub fn lerp(&self, other: &Self, t: N) -> Quaternion<N> {
        self.as_ref().lerp(other.as_ref(), t)
    }

    /// Normalized linear interpolation between two unit quaternions.
    ///
    /// This is the same as `self.lerp` except that the result is normalized.
    ///
    /// # Example
    /// ```
    /// # use nalgebra::{UnitQuaternion, Quaternion};
    /// let q1 = UnitQuaternion::new_normalize(Quaternion::new(1.0, 0.0, 0.0, 0.0));
    /// let q2 = UnitQuaternion::new_normalize(Quaternion::new(0.0, 1.0, 0.0, 0.0));
    /// assert_eq!(q1.nlerp(&q2, 0.1), UnitQuaternion::new_normalize(Quaternion::new(0.9, 0.1, 0.0, 0.0)));
    /// ```
    #[inline]
    pub fn nlerp(&self, other: &Self, t: N) -> Self {
        let mut res = self.lerp(other, t);
        let _ = res.normalize_mut();

        Self::new_unchecked(res)
    }

    /// Spherical linear interpolation between two unit quaternions.
    ///
    /// Panics if the angle between both quaternion is 180 degrees (in which case the interpolation
    /// is not well-defined). Use `.try_slerp` instead to avoid the panic.
    #[inline]
    pub fn slerp(&self, other: &Self, t: N) -> Self {
        Unit::new_unchecked(Quaternion::from(
            Unit::new_unchecked(self.coords)
                .slerp(&Unit::new_unchecked(other.coords), t)
                .into_inner(),
        ))
    }

    /// Computes the spherical linear interpolation between two unit quaternions or returns `None`
    /// if both quaternions are approximately 180 degrees apart (in which case the interpolation is
    /// not well-defined).
    ///
    /// # Arguments
    /// * `self`: the first quaternion to interpolate from.
    /// * `other`: the second quaternion to interpolate toward.
    /// * `t`: the interpolation parameter. Should be between 0 and 1.
    /// * `epsilon`: the value below which the sinus of the angle separating both quaternion
    /// must be to return `None`.
    #[inline]
    pub fn try_slerp(
        &self,
        other: &Self,
        t: N,
        epsilon: N,
    ) -> Option<Self>
    {
        Unit::new_unchecked(self.coords)
            .try_slerp(&Unit::new_unchecked(other.coords), t, epsilon)
            .map(|q| Unit::new_unchecked(Quaternion::from(q.into_inner())))
    }

    /// Compute the conjugate of this unit quaternion in-place.
    #[inline]
    pub fn conjugate_mut(&mut self) {
        self.as_mut_unchecked().conjugate_mut()
    }

    /// Inverts this quaternion if it is not zero.
    ///
    /// # Example
    /// ```
    /// # #[macro_use] extern crate approx;
    /// # use nalgebra::{UnitQuaternion, Vector3, Unit};
    /// let axisangle = Vector3::new(0.1, 0.2, 0.3);
    /// let mut rot = UnitQuaternion::new(axisangle);
    /// rot.inverse_mut();
    /// assert_relative_eq!(rot * UnitQuaternion::new(axisangle), UnitQuaternion::identity());
    /// assert_relative_eq!(UnitQuaternion::new(axisangle) * rot, UnitQuaternion::identity());
    /// ```
    #[inline]
    pub fn inverse_mut(&mut self) {
        self.as_mut_unchecked().conjugate_mut()
    }

    /// The rotation axis of this unit quaternion or `None` if the rotation is zero.
    ///
    /// # Example
    /// ```
    /// # use nalgebra::{UnitQuaternion, Vector3, Unit};
    /// let axis = Unit::new_normalize(Vector3::new(1.0, 2.0, 3.0));
    /// let angle = 1.2;
    /// let rot = UnitQuaternion::from_axis_angle(&axis, angle);
    /// assert_eq!(rot.axis(), Some(axis));
    ///
    /// // Case with a zero angle.
    /// let rot = UnitQuaternion::from_axis_angle(&axis, 0.0);
    /// assert!(rot.axis().is_none());
    /// ```
    #[inline]
    pub fn axis(&self) -> Option<Unit<Vector3<N>>> {
        let v = if self.quaternion().scalar() >= N::zero() {
            self.as_ref().vector().clone_owned()
        } else {
            -self.as_ref().vector()
        };

        Unit::try_new(v, N::zero())
    }

    /// The rotation axis of this unit quaternion multiplied by the rotation angle.
    ///
    /// # Example
    /// ```
    /// # #[macro_use] extern crate approx;
    /// # use nalgebra::{UnitQuaternion, Vector3, Unit};
    /// let axisangle = Vector3::new(0.1, 0.2, 0.3);
    /// let rot = UnitQuaternion::new(axisangle);
    /// assert_relative_eq!(rot.scaled_axis(), axisangle, epsilon = 1.0e-6);
    /// ```
    #[inline]
    pub fn scaled_axis(&self) -> Vector3<N> {
        if let Some(axis) = self.axis() {
            axis.into_inner() * self.angle()
        } else {
            Vector3::zero()
        }
    }

    /// The rotation axis and angle in ]0, pi] of this unit quaternion.
    ///
    /// Returns `None` if the angle is zero.
    ///
    /// # Example
    /// ```
    /// # use nalgebra::{UnitQuaternion, Vector3, Unit};
    /// let axis = Unit::new_normalize(Vector3::new(1.0, 2.0, 3.0));
    /// let angle = 1.2;
    /// let rot = UnitQuaternion::from_axis_angle(&axis, angle);
    /// assert_eq!(rot.axis_angle(), Some((axis, angle)));
    ///
    /// // Case with a zero angle.
    /// let rot = UnitQuaternion::from_axis_angle(&axis, 0.0);
    /// assert!(rot.axis_angle().is_none());
    /// ```
    #[inline]
    pub fn axis_angle(&self) -> Option<(Unit<Vector3<N>>, N)> {
        if let Some(axis) = self.axis() {
            Some((axis, self.angle()))
        } else {
            None
        }
    }

    /// Compute the exponential of a quaternion.
    ///
    /// Note that this function yields a `Quaternion<N>` because it looses the unit property.
    #[inline]
    pub fn exp(&self) -> Quaternion<N> {
        self.as_ref().exp()
    }

    /// Compute the natural logarithm of a quaternion.
    ///
    /// Note that this function yields a `Quaternion<N>` because it looses the unit property.
    /// The vector part of the return value corresponds to the axis-angle representation (divided
    /// by 2.0) of this unit quaternion.
    ///
    /// # Example
    /// ```
    /// # #[macro_use] extern crate approx;
    /// # use nalgebra::{Vector3, UnitQuaternion};
    /// let axisangle = Vector3::new(0.1, 0.2, 0.3);
    /// let q = UnitQuaternion::new(axisangle);
    /// assert_relative_eq!(q.ln().vector().into_owned(), axisangle, epsilon = 1.0e-6);
    /// ```
    #[inline]
    pub fn ln(&self) -> Quaternion<N> {
        if let Some(v) = self.axis() {
            Quaternion::from_parts(N::zero(), v.into_inner() * self.angle())
        } else {
            Quaternion::zero()
        }
    }

    /// Raise the quaternion to a given floating power.
    ///
    /// This returns the unit quaternion that identifies a rotation with axis `self.axis()` and
    /// angle `self.angle() × n`.
    ///
    /// # Example
    /// ```
    /// # #[macro_use] extern crate approx;
    /// # use nalgebra::{UnitQuaternion, Vector3, Unit};
    /// let axis = Unit::new_normalize(Vector3::new(1.0, 2.0, 3.0));
    /// let angle = 1.2;
    /// let rot = UnitQuaternion::from_axis_angle(&axis, angle);
    /// let pow = rot.powf(2.0);
    /// assert_relative_eq!(pow.axis().unwrap(), axis, epsilon = 1.0e-6);
    /// assert_eq!(pow.angle(), 2.4);
    /// ```
    #[inline]
    pub fn powf(&self, n: N) -> Self {
        if let Some(v) = self.axis() {
            Self::from_axis_angle(&v, self.angle() * n)
        } else {
            Self::identity()
        }
    }

    /// Builds a rotation matrix from this unit quaternion.
    ///
    /// # Example
    ///
    /// ```
    /// # #[macro_use] extern crate approx;
    /// # use std::f32;
    /// # use nalgebra::{UnitQuaternion, Vector3, Matrix3};
    /// let q = UnitQuaternion::from_axis_angle(&Vector3::z_axis(), f32::consts::FRAC_PI_6);
    /// let rot = q.to_rotation_matrix();
    /// let expected = Matrix3::new(0.8660254, -0.5,      0.0,
    ///                             0.5,       0.8660254, 0.0,
    ///                             0.0,       0.0,       1.0);
    ///
    /// assert_relative_eq!(*rot.matrix(), expected, epsilon = 1.0e-6);
    /// ```
    #[inline]
    pub fn to_rotation_matrix(&self) -> Rotation<N, U3> {
        let i = self.as_ref()[0];
        let j = self.as_ref()[1];
        let k = self.as_ref()[2];
        let w = self.as_ref()[3];

        let ww = w * w;
        let ii = i * i;
        let jj = j * j;
        let kk = k * k;
        let ij = i * j * ::convert(2.0f64);
        let wk = w * k * ::convert(2.0f64);
        let wj = w * j * ::convert(2.0f64);
        let ik = i * k * ::convert(2.0f64);
        let jk = j * k * ::convert(2.0f64);
        let wi = w * i * ::convert(2.0f64);

        Rotation::from_matrix_unchecked(Matrix3::new(
            ww + ii - jj - kk,
            ij - wk,
            wj + ik,
            wk + ij,
            ww - ii + jj - kk,
            jk - wi,
            ik - wj,
            wi + jk,
            ww - ii - jj + kk,
        ))
    }

    /// Converts this unit quaternion into its equivalent Euler angles.
    ///
    /// The angles are produced in the form (roll, pitch, yaw).
    #[inline]
    #[deprecated(note = "This is renamed to use `.euler_angles()`.")]
    pub fn to_euler_angles(&self) -> (N, N, N) {
        self.euler_angles()
    }

    /// Retrieves the euler angles corresponding to this unit quaternion.
    ///
    /// The angles are produced in the form (roll, pitch, yaw).
    ///
    /// # Example
    /// ```
    /// # #[macro_use] extern crate approx;
    /// # use nalgebra::UnitQuaternion;
    /// let rot = UnitQuaternion::from_euler_angles(0.1, 0.2, 0.3);
    /// let euler = rot.euler_angles();
    /// assert_relative_eq!(euler.0, 0.1, epsilon = 1.0e-6);
    /// assert_relative_eq!(euler.1, 0.2, epsilon = 1.0e-6);
    /// assert_relative_eq!(euler.2, 0.3, epsilon = 1.0e-6);
    /// ```
    #[inline]
    pub fn euler_angles(&self) -> (N, N, N) {
        self.to_rotation_matrix().euler_angles()
    }

    /// Converts this unit quaternion into its equivalent homogeneous transformation matrix.
    ///
    /// # Example
    ///
    /// ```
    /// # #[macro_use] extern crate approx;
    /// # use std::f32;
    /// # use nalgebra::{UnitQuaternion, Vector3, Matrix4};
    /// let rot = UnitQuaternion::from_axis_angle(&Vector3::z_axis(), f32::consts::FRAC_PI_6);
    /// let expected = Matrix4::new(0.8660254, -0.5,      0.0, 0.0,
    ///                             0.5,       0.8660254, 0.0, 0.0,
    ///                             0.0,       0.0,       1.0, 0.0,
    ///                             0.0,       0.0,       0.0, 1.0);
    ///
    /// assert_relative_eq!(rot.to_homogeneous(), expected, epsilon = 1.0e-6);
    /// ```
    #[inline]
    pub fn to_homogeneous(&self) -> MatrixN<N, U4> {
        self.to_rotation_matrix().to_homogeneous()
    }
}

impl<N: Real + fmt::Display> fmt::Display for UnitQuaternion<N> {
    fn fmt(&self, f: &mut fmt::Formatter) -> fmt::Result {
        if let Some(axis) = self.axis() {
            let axis = axis.into_inner();
            write!(
                f,
                "UnitQuaternion angle: {} − axis: ({}, {}, {})",
                self.angle(),
                axis[0],
                axis[1],
                axis[2]
            )
        } else {
            write!(
                f,
                "UnitQuaternion angle: {} − axis: (undefined)",
                self.angle()
            )
        }
    }
}

impl<N: Real + AbsDiffEq<Epsilon = N>> AbsDiffEq for UnitQuaternion<N> {
    type Epsilon = N;

    #[inline]
    fn default_epsilon() -> Self::Epsilon {
        N::default_epsilon()
    }

    #[inline]
    fn abs_diff_eq(&self, other: &Self, epsilon: Self::Epsilon) -> bool {
        self.as_ref().abs_diff_eq(other.as_ref(), epsilon)
    }
}

impl<N: Real + RelativeEq<Epsilon = N>> RelativeEq for UnitQuaternion<N> {
    #[inline]
    fn default_max_relative() -> Self::Epsilon {
        N::default_max_relative()
    }

    #[inline]
    fn relative_eq(
        &self,
        other: &Self,
        epsilon: Self::Epsilon,
        max_relative: Self::Epsilon,
    ) -> bool
    {
        self.as_ref()
            .relative_eq(other.as_ref(), epsilon, max_relative)
    }
}

impl<N: Real + UlpsEq<Epsilon = N>> UlpsEq for UnitQuaternion<N> {
    #[inline]
    fn default_max_ulps() -> u32 {
        N::default_max_ulps()
    }

    #[inline]
    fn ulps_eq(&self, other: &Self, epsilon: Self::Epsilon, max_ulps: u32) -> bool {
        self.as_ref().ulps_eq(other.as_ref(), epsilon, max_ulps)
    }
}<|MERGE_RESOLUTION|>--- conflicted
+++ resolved
@@ -124,41 +124,10 @@
         Self::from(self.coords.normalize())
     }
 
-<<<<<<< HEAD
-    /// The scalar part of this quaternion.
-    #[inline]
-    pub fn r(&self) -> N {
-        self.coords[3]
-    }
-
-    /// The i element of the imaginary part of this quaternion.
-    #[inline]
-    pub fn i(&self) -> N {
-        self.coords[0]
-    }
-
-    /// The j element of the imaginary part of this quaternion.
-    #[inline]
-    pub fn j(&self) -> N {
-        self.coords[1]
-    }
-
-    /// The k element of the imaginary part of this quaternion.
-    #[inline]
-    pub fn k(&self) -> N {
-        self.coords[2]
-    }
-
-    /// The imaginary part of this quaternion.
-    #[inline]
-    pub fn imag(&self) -> Vector3<N> {
-        Vector3::new(self.i(), self.j(), self.k())
-=======
     /// The imaginary part of this quaternion.
     #[inline]
     pub fn imag(&self) -> Vector3<N> {
         self.coords.xyz()
->>>>>>> ee85e4ca
     }
 
     /// The conjugate of this quaternion.
@@ -172,11 +141,7 @@
     /// ```
     #[inline]
     pub fn conjugate(&self) -> Self {
-<<<<<<< HEAD
-        Self::from_parts(self.r(), -self.imag())
-=======
         Self::from_parts(self.w, -self.imag())
->>>>>>> ee85e4ca
     }
 
     /// Inverts this quaternion if it is not zero.
