--- conflicted
+++ resolved
@@ -20,11 +20,7 @@
     /// matrix is non-invertible and `e` is negative, it leaves this matrix
     /// untouched and returns `false`. Otherwise, it returns `true` and
     /// overwrites this matrix with the result.
-<<<<<<< HEAD
-    pub fn pow_mut<I: PrimInt + DivAssign>(&mut self, mut e: I) -> Result<(), ()> {
-=======
     pub fn pow_mut<I: PrimInt + DivAssign>(&mut self, mut e: I) -> bool {
->>>>>>> 38add0b0
         let zero = I::zero();
 
         // A matrix raised to the zeroth power is just the identity.
@@ -35,15 +31,10 @@
 
         // If e is negative, we compute the inverse matrix, then raise it to the
         // power of -e.
-<<<<<<< HEAD
-        if e < zero && !self.try_inverse_mut() {
-            return Err(());
-=======
         if e < zero {
             if !self.try_inverse_mut() {
                 return false;
             }
->>>>>>> 38add0b0
         }
 
         let one = I::one();
