use na::{Real, Rotation3, Unit, UnitComplex};

use aliases::{TMat4, TVec2, TVec3, TVec4};

/// Build the rotation matrix needed to align `normal` and `up`.
pub fn orientation<N: Real>(normal: &TVec3<N>, up: &TVec3<N>) -> TMat4<N> {
    if let Some(r) = Rotation3::rotation_between(normal, up) {
        r.to_homogeneous()
    } else {
        TMat4::identity()
    }
}

/// Rotate a two dimensional vector.
pub fn rotate_vec2<N: Real>(v: &TVec2<N>, angle: N) -> TVec2<N> {
    UnitComplex::new(angle) * v
}

/// Rotate a three dimensional vector around an axis.
pub fn rotate_vec3<N: Real>(v: &TVec3<N>, angle: N, normal: &TVec3<N>) -> TVec3<N> {
    Rotation3::from_axis_angle(&Unit::new_normalize(*normal), angle) * v
}

/// Rotate a thee dimensional vector in homogeneous coordinates around an axis.
pub fn rotate_vec4<N: Real>(v: &TVec4<N>, angle: N, normal: &TVec3<N>) -> TVec4<N> {
    Rotation3::from_axis_angle(&Unit::new_normalize(*normal), angle).to_homogeneous() * v
}

/// Rotate a three dimensional vector around the `X` axis.
pub fn rotate_x_vec3<N: Real>(v: &TVec3<N>, angle: N) -> TVec3<N> {
    Rotation3::from_axis_angle(&TVec3::x_axis(), angle) * v
}

/// Rotate a three dimensional vector in homogeneous coordinates around the `X` axis.
pub fn rotate_x_vec4<N: Real>(v: &TVec4<N>, angle: N) -> TVec4<N> {
    Rotation3::from_axis_angle(&TVec3::x_axis(), angle).to_homogeneous() * v
}

/// Rotate a three dimensional vector around the `Y` axis.
pub fn rotate_y_vec3<N: Real>(v: &TVec3<N>, angle: N) -> TVec3<N> {
    Rotation3::from_axis_angle(&TVec3::y_axis(), angle) * v
}

/// Rotate a three dimensional vector in homogeneous coordinates around the `Y` axis.
pub fn rotate_y_vec4<N: Real>(v: &TVec4<N>, angle: N) -> TVec4<N> {
    Rotation3::from_axis_angle(&TVec3::y_axis(), angle).to_homogeneous() * v
}

/// Rotate a three dimensional vector around the `Z` axis.
pub fn rotate_z_vec3<N: Real>(v: &TVec3<N>, angle: N) -> TVec3<N> {
    Rotation3::from_axis_angle(&TVec3::z_axis(), angle) * v
}

/// Rotate a three dimensional vector in homogeneous coordinates around the `Z` axis.
pub fn rotate_z_vec4<N: Real>(v: &TVec4<N>, angle: N) -> TVec4<N> {
    Rotation3::from_axis_angle(&TVec3::z_axis(), angle).to_homogeneous() * v
}

/// Computes a spherical linear interpolation between the vectors `x` and `y` assumed to be normalized.
pub fn slerp<N: Real>(x: &TVec3<N>, y: &TVec3<N>, a: N) -> TVec3<N> {
    Unit::new_unchecked(*x)
        .slerp(&Unit::new_unchecked(*y), a)
<<<<<<< HEAD
        .unwrap()
=======
        .into_inner()
>>>>>>> d702bf03
}<|MERGE_RESOLUTION|>--- conflicted
+++ resolved
@@ -60,9 +60,5 @@
 pub fn slerp<N: Real>(x: &TVec3<N>, y: &TVec3<N>, a: N) -> TVec3<N> {
     Unit::new_unchecked(*x)
         .slerp(&Unit::new_unchecked(*y), a)
-<<<<<<< HEAD
-        .unwrap()
-=======
         .into_inner()
->>>>>>> d702bf03
 }